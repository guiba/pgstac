--- conflicted
+++ resolved
@@ -57,14 +57,7 @@
     SELECT upper(stac_daterange(value));
 $$ LANGUAGE SQL IMMUTABLE PARALLEL SAFE SET TIMEZONE='UTC';
 
-<<<<<<< HEAD
-
-DROP TABLE IF EXISTS stac_extensions;
-
 CREATE TABLE IF NOT EXISTS stac_extensions(
-=======
-CREATE TABLE stac_extensions(
->>>>>>> 4e0709de
     url text PRIMARY KEY,
     content jsonb
 );