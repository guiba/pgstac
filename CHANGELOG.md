--- conflicted
+++ resolved
@@ -10,12 +10,9 @@
 - Add ability to merge enum, min, and max from queryables where collections have different values.
 - Add tooling in pypgstac and pgstac to add stac_extension definitions to the database.
 - Modify missing_queryables function to try to use stac_extension definitions to populate queryable definitions from the stac_extension schemas.
-<<<<<<< HEAD
-=======
 - Add validate_constraints procedure
 - Add analyze_items procedure
 - Add check_pgstac_settings function to check system and pgstac settings.
->>>>>>> 4aba0808
 
 ### Fixed
 - Fix issue with upserts in the trigger for using the items_staging tables
