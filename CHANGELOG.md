--- conflicted
+++ resolved
@@ -4,9 +4,19 @@
 The format is based on [Keep a Changelog](http://keepachangelog.com/)
 and this project adheres to [Semantic Versioning](http://semver.org/).
 
+## [v0.6.8]
+
+### Added
+- Add get_queryables function to return a composite queryables json for either a single collection (text), a list of collections(text[]), or for the full repository (null::text).
+
+- Add missing_queryables(collection text, tablesample int) function to help identify if there are any properties in a collection without entries in the queryables table. The tablesample parameter is an int <=100 that is the approximate percentage of the collection to scan to look for missing queryables rather than reading every item.
+
+- Add missing_queryables(tablesample int) function that scans all collections using a sample of records to identify missing queryables.
+
+
+
 ## [v0.6.7]
 
-<<<<<<< HEAD
 ### Added
 - Add get_queryables function to return a composite queryables json for either a single collection (text), a list of collections(text[]), or for the full repository (null::text).
 
@@ -14,10 +24,7 @@
 
 - Add missing_queryables(tablesample int) function that scans all collections using a sample of records to identify missing queryables.
 
-=======
-### Fixed
-- Fix not-null `prev` attribute when reading first token_type="prev" [#140](https://github.com/stac-utils/pgstac/issues/140)
->>>>>>> 2ef02696
+
 
 ## [v0.6.6]
 
