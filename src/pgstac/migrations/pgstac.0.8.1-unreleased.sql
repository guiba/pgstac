--- conflicted
+++ resolved
@@ -186,7 +186,6 @@
 $function$
 ;
 
-<<<<<<< HEAD
 CREATE OR REPLACE FUNCTION pgstac.base_url(conf jsonb DEFAULT NULL::jsonb)
  RETURNS text
  LANGUAGE sql
@@ -347,7 +346,6 @@
    FROM collections;
 
 
-=======
 CREATE OR REPLACE FUNCTION pgstac.readonly(conf jsonb DEFAULT NULL::jsonb)
  RETURNS boolean
  LANGUAGE sql
@@ -356,7 +354,6 @@
 $function$
 ;
 
->>>>>>> 05c1caa8
 CREATE OR REPLACE FUNCTION pgstac.cql2_query(j jsonb, wrapper text DEFAULT NULL::text)
  RETURNS text
  LANGUAGE plpgsql
