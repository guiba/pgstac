--- conflicted
+++ resolved
@@ -51,13 +51,12 @@
 )::boolean;
 $$ LANGUAGE SQL;
 
-<<<<<<< HEAD
+CREATE OR REPLACE FUNCTION additional_properties() RETURNS boolean AS $$
+    SELECT pgstac.get_setting_bool('additional_properties');
+$$ LANGUAGE SQL;
+
 CREATE OR REPLACE FUNCTION readonly(conf jsonb DEFAULT NULL) RETURNS boolean AS $$
     SELECT pgstac.get_setting_bool('readonly', conf);
-=======
-CREATE OR REPLACE FUNCTION additional_properties() RETURNS boolean AS $$
-    SELECT pgstac.get_setting_bool('additional_properties');
->>>>>>> 634122f7
 $$ LANGUAGE SQL;
 
 CREATE OR REPLACE FUNCTION context(conf jsonb DEFAULT NULL) RETURNS text AS $$
